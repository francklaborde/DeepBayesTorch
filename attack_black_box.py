--- conflicted
+++ resolved
@@ -1,10 +1,7 @@
 import argparse
 import json
 import os
-<<<<<<< HEAD
 import pickle
-=======
->>>>>>> 1a6a6af3
 import random
 import warnings
 
@@ -52,13 +49,7 @@
     K = 10
     _, test_dataset = load_data(data_name, path="./data", labels=None, conv=True)
     # take a subset for debug
-<<<<<<< HEAD
     test_dataset = torch.utils.data.Subset(test_dataset, range(10))
-=======
-    test_dataset = torch.utils.data.Subset(
-        test_dataset, random.sample(range(len(test_dataset)), 1300)
-    )
->>>>>>> 1a6a6af3
     test_loader = torch.utils.data.DataLoader(
         test_dataset, batch_size=batch_size, shuffle=False
     )
@@ -94,20 +85,7 @@
         enc_conv = encoder.encoder_conv
         enc_mlp = encoder.enc_mlp
         enc = (enc_conv, enc_mlp)
-<<<<<<< HEAD
-
-=======
-        model = lambda x: bayes_classifier(
-            x,
-            (enc_conv, enc_mlp),
-            dec,
-            ll,
-            dimY,
-            lowerbound=lowerbound,
-            K=10,
-            beta=1.0,
-        )
->>>>>>> 1a6a6af3
+
         X_ph = torch.zeros(1, *input_shape).to(next(encoder.parameters()).device)
         Y_ph = torch.zeros(1, dimY).to(next(encoder.parameters()).device)
         _, eval_fn = construct_optimizer(X_ph, Y_ph, enc, dec, ll, K, vae_type)
